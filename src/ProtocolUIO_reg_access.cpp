--- conflicted
+++ resolved
@@ -132,7 +132,7 @@
     }
     
     
-    BUS_ERROR_PROTECTION(dev.hw[offset] = aValue);
+    BUS_ERROR_PROTECTION(dev.hw[offset] = aValue,aAddr);
     return ValHeader();
   }
 
@@ -178,13 +178,7 @@
 
     std::vector<uint32_t>::const_iterator ptr;
     for (ptr = aValues.begin(); ptr < aValues.end(); ptr++) {
-<<<<<<< HEAD
-
-      BUS_ERROR_PROTECTION(dev.hw[offset] = *ptr)
-=======
-      uint32_t writeval = *ptr;
-      BUS_ERROR_PROTECTION(hw[da.device][lAddr] = writeval,aAddr)
->>>>>>> 42573ac3
+      BUS_ERROR_PROTECTION(dev.hw[offset] = *ptr,aAddr)
       if ( aMode == defs::INCREMENTAL ) {
         offset ++;
       }
@@ -211,11 +205,7 @@
     }
 
     uint32_t readval;
-<<<<<<< HEAD
-    BUS_ERROR_PROTECTION(readval = dev.hw[offset])
-=======
-    BUS_ERROR_PROTECTION(readval = hw[da.device][da.word],aAddr)
->>>>>>> 42573ac3
+    BUS_ERROR_PROTECTION(readval = dev.hw[offset],aAddr)
     ValWord<uint32_t> vw(readval, aMask);
     valwords.push_back(vw);
     primeDispatch();
@@ -244,11 +234,7 @@
     std::vector<uint32_t>::iterator ptr;
     for (ptr = read_vector.begin(); ptr < read_vector.end(); ptr++) {
       uint32_t readval;
-<<<<<<< HEAD
-      BUS_ERROR_PROTECTION(readval = dev.hw[offset])
-=======
-      BUS_ERROR_PROTECTION(readval = hw[da.device][lAddr],aAddr)
->>>>>>> 42573ac3
+      BUS_ERROR_PROTECTION(readval = dev.hw[offset],aAddr)
       *ptr = readval;
       if ( aMode == defs::INCREMENTAL ) {
 	      offset ++;
@@ -296,22 +282,13 @@
     
     //read the current value
     uint32_t readval;
-<<<<<<< HEAD
-    BUS_ERROR_PROTECTION(readval = dev.hw[offset])
-=======
-    BUS_ERROR_PROTECTION(readval = hw[da.device][da.word],aAddr)
->>>>>>> 42573ac3
+    BUS_ERROR_PROTECTION(readval = dev.hw[offset],aAddr)
 
     //apply and and or operations
     readval &= aANDterm;
     readval |= aORterm;
-<<<<<<< HEAD
-    BUS_ERROR_PROTECTION(dev.hw[offset] = readval)
-    BUS_ERROR_PROTECTION(readval = dev.hw[offset])
-=======
-    BUS_ERROR_PROTECTION(hw[da.device][da.word] = readval,aAddr)
-    BUS_ERROR_PROTECTION(readval = hw[da.device][da.word],aAddr)
->>>>>>> 42573ac3
+    BUS_ERROR_PROTECTION(dev.hw[offset] = readval,aAddr)
+    BUS_ERROR_PROTECTION(readval = dev.hw[offset],aAddr)
     return ValWord<uint32_t>(readval);
   }
 
@@ -336,19 +313,11 @@
 
     //read the current value
     uint32_t readval;
-<<<<<<< HEAD
-    BUS_ERROR_PROTECTION(readval = dev.hw[offset])
+    BUS_ERROR_PROTECTION(readval = dev.hw[offset],aAddr)
     //apply and and or operations
     readval += aAddend;
-    BUS_ERROR_PROTECTION(dev.hw[offset] = readval)
-    BUS_ERROR_PROTECTION(readval = dev.hw[offset])
-=======
-    BUS_ERROR_PROTECTION(readval = hw[da.device][da.word],aAddr)
-    //apply and and or operations
-    readval += aAddend;
-    BUS_ERROR_PROTECTION(hw[da.device][da.word] = readval,aAddr)
-    BUS_ERROR_PROTECTION(readval = hw[da.device][da.word],aAddr)
->>>>>>> 42573ac3
+    BUS_ERROR_PROTECTION(dev.hw[offset] = readval,aAddr)
+    BUS_ERROR_PROTECTION(readval = dev.hw[offset],aAddr)
     return ValWord<uint32_t>(readval);
   }
 
